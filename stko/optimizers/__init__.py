from .optimizers import *  # noqa
from .rdkit import *  # noqa
<<<<<<< HEAD
from .gulp import *  # noqa
=======
from .xtb import *  # noqa
>>>>>>> 17d79f33
<|MERGE_RESOLUTION|>--- conflicted
+++ resolved
@@ -1,7 +1,4 @@
 from .optimizers import *  # noqa
 from .rdkit import *  # noqa
-<<<<<<< HEAD
 from .gulp import *  # noqa
-=======
-from .xtb import *  # noqa
->>>>>>> 17d79f33
+from .xtb import *  # noqa