--- conflicted
+++ resolved
@@ -1,7 +1,4 @@
 from .optimizers import *  # noqa
 from .rdkit import *  # noqa
-<<<<<<< HEAD
 from .collapser import *  # noqa
-=======
-from .xtb import *  # noqa
->>>>>>> 274824b0
+from .xtb import *  # noqa